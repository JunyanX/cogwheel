"""Utility functions."""

import functools
import importlib
import inspect
import json
import os
import pathlib
import re
import subprocess
import sys
import tempfile
import textwrap
from contextlib import contextmanager
from scipy.optimize import _differentialevolution
from numba import vectorize
import numpy as np


DIR_PERMISSIONS = 0o755
FILE_PERMISSIONS = 0o644

WEIGHTS_NAME = 'weights'


class ClassProperty(property):
    """
    Can be used like ``@property`` but for class attributes instead of
    instance attributes.
    """
    def __get__(self, instance, instance_type):
        return self.fget(instance_type)


def differential_evolution_with_guesses(func, bounds, guesses,
                                        **kwargs):
    """
    Augmented differential_evolution solver that incorporates initial
    guesses passed by the user.

    Parameters
    ----------
    func, bounds: See `scipy.optimize.differential_evolution()` docs.
    guesses: nguesses x nparameters array with initial guesses.
             They will be appended to the initial population of
             differential evolution. Can be a 1d array for one guess.
    **kwargs: Passed to `scipy.optimize.differential_evolution()`.
    """
    with _DifferentialEvolutionSolverWithGuesses(func, bounds, guesses,
                                                 **kwargs) as solver:
        return solver.solve()


class _DifferentialEvolutionSolverWithGuesses(
        _differentialevolution.DifferentialEvolutionSolver):
    """Class that implements `differential_evolution_with_guesses()`."""
    def __init__(self, func, bounds, guesses, **kwargs):
        super().__init__(func, bounds, **kwargs)
        initial_pop = self._scale_parameters(self.population)
        population = np.vstack((initial_pop, guesses))
        self.init_population_array(population)


cached_functions_registry = []


def lru_cache(*args, **kwargs):
    """
    Decorator like ``functools.lru_cache`` that also registers the
    decorated function in ``cached_functions_registry`` so all caches
    can easily be cleared with ``clear_caches()``.
    """
    def decorator(function):
        function = functools.lru_cache(*args, **kwargs)(function)
        cached_functions_registry.append(function)
        return function
    return decorator


def clear_caches():
    """Clear caches of functions decorated with ``lru_cache``."""
    for function in cached_functions_registry:
        function.cache_clear()


def mod(value, start=0, period=2*np.pi):
    """
    Modulus operation, generalized so that the domain of the output can
    be specified.
    """
    return (value - start) % period + start


def quantile(values, q, weights=None):
    """
    Compute the q-th quantile of the data.

    Parameters
    ----------
    values: array
        Input data.

    q: array_like of float
        Quantile rank, 0 <= q <= 1.

    weights: array
        Of the same shape as `values`.

    Return
    ------
    quantiles: array_like of float, of the same shape as `q`.
    """
    if weights is None:
        weights = np.ones_like(values)
    values = np.asarray(values)
    weights = np.asarray(weights)

    order = np.argsort(values)
    values = values[order]
    weights = weights[order]
    cdf = (np.cumsum(weights) - weights) / (np.sum(weights) - weights)
    return np.interp(q, cdf, values)


def weighted_avg_and_std(values, weights=None):
    """Return average and standard deviation of values with weights."""
    avg = np.average(values, weights=weights)
    std = np.sqrt(np.average((values - avg) ** 2, weights=weights))
    return avg, std


def n_effective(weights):
    """Return effective sample size."""
    if weights.size == 0:
        return 0.
    return np.sum(weights)**2 / np.sum(weights**2)


def resample_equal(samples, weights_col=WEIGHTS_NAME, num=None):
    """
    Draw `num` samples from a DataFrame of weighted samples, so that the
    resulting samples have equal weights.
    Note: in general this does not produce independent samples, they may
    be repeated.

    Parameters
    ----------
    samples: pandas.DataFrame
        Rows correspond to samples from a distribution.

    weights_col: str
        Name of a column in `samples` to interpret as weights.

    num: int
        Length of the returned DataFrame, defaults to ``len(samples)``.

    Return
    ------
    equal_samples: pandas.DataFrame
        Contains `num` rows with equal-weight samples. The columns match
        those of `samples` except that `weights_col` is deleted.
    """
    if num is None:
        num = len(samples)
    weights = samples[weights_col]
    weights /= weights.sum()
    inds = np.random.choice(len(samples), num, p=weights)
    samples_equal = samples.iloc[inds].reset_index()
    del samples_equal[weights_col]
    return samples_equal


def exp_normalize(lnprob, axis=-1):
    """
    Return normalized probabilities from unnormalized log
    probabilities, safe to overflow.

    Parameters
    ----------
    lnprob: float array
        Natural log of the unnormalized probability.

    axis: int
        Axis of `lnprob` along which probabilities sum to 1.
    """
    prob = np.exp(lnprob - np.max(lnprob, axis=axis, keepdims=True))
    prob /= np.sum(prob, axis=axis, keepdims=True)
    return prob


@vectorize(nopython=True)
def abs_sq(x):
    """x.real^2 + x.imag^2"""
    return x.real**2 + x.imag**2


def real_matmul(a, b):
    """
    Return real part of complex matrix multiplication.

    Same as `(a @ b).real` but ~2 times faster.
    Note, `b` is not conjugated by this function.
    """
    a_real = a.real.copy()
    a_imag = a.imag.copy()
    b_real = b.real.copy()
    b_imag = b.imag.copy()
    return a_real @ b_real - a_imag @ b_imag


def merge_dictionaries_safely(*dics):
    """
    Merge multiple dictionaries into one.
    Accept repeated keys if values are consistent, otherwise raise
    ``ValueError``.
    """
    merged = {}
    for dic in dics:
        for key in merged.keys() & dic.keys():
            if merged[key] != dic[key]:
                raise ValueError(f'Found incompatible values for {key}')
        merged |= dic
    return merged


<<<<<<< HEAD
def rm_suffix(string, suffix='.json', new_suffix=None):
    """
    Removes suffix from string if present, and appends a new suffix if
    requested.

    Parameters
    ----------
    string: Input string to modify.
    suffix: Suffix to remove if present.
    new_suffix: Suffix to add.
    """
    if string.endswith(suffix):
        outstr = string[:-len(suffix)]
    else:
        outstr = string
    if new_suffix is not None:
        outstr += new_suffix
    return outstr


=======
>>>>>>> de8bfe00
def update_dataframe(df1, df2):
    """
    Modify `df1` in-place by adding the columns from `df2`, where `df1`
    and `df2` are pandas `DataFrame` objects.
    Caution: if (some of) the columns of `df1` are also in `df2` they
    get silently overwritten without checking for consistency.
    """
    for col, values in df2.items():
        df1[col] = values


def replace(sequence, *args):
    """
    Return a list like `sequence` with the first occurrence of `old0`
    replaced by `new0`, the first occurrence of `old1` replaced by
    `new1`, and so on, where ``old0, new0, old1, new1, ... = args``.
    Accepts an even number of arguments.
    """
    if len(args) % 2:
        raise ValueError('Pass an even number of args: '
                         'old1, new1, old2, new2, ...')

    out = list(sequence)
    for old, new in zip(args[::2], args[1::2]):
        out[out.index(old)] = new
    return out


def handle_scalars(function):
    """
    Decorator to change the behavior of functions that always return
    numpy arrays even if the input is scalar (e.g.
    ``scipy.interpolate.InterpolatedUnivariateSpline``).
    The decorated function will return a scalar for scalar input and
    array for array input like usual numpy ufuncs.
    """
    @functools.wraps(function)
    def new_function(*args, **kwargs):
        result = function(*args, **kwargs)
        if isinstance(result, tuple):
            return tuple(res[()] for res in result)
        return result[()]
    return new_function


@contextmanager
def temporarily_change_attributes(obj, /, **kwargs):
    """
    Example
    -------
    >>> class A:
    ...     x = 0
    >>> a = A()
    >>> a.x
    0
    >>> with temporarily_change_attributes(a, x=1):
    ...     print(a.x)
    1
    >>> a.x
    0
    """
    previous_values = {key: getattr(obj, key) for key in kwargs}
    for key, val in kwargs.items():
        setattr(obj, key, val)
    try:
        yield
    finally:
        for key, val in previous_values.items():
            setattr(obj, key, val)


def submit_slurm(job_name, n_hours_limit, stdout_path, stderr_path,
                 args='', sbatch_cmds=(), batch_path=None,
                 multithreading=False):
    """
    Generic function to submit a job using slurm.
    This function is intended to be called from other modules rather
    than used interactively. The job will run the calling module as
    script.

    Parameters
    ----------
    job_name: str
        Name of slurm job.

    n_hours_limit: int
        Number of hours to allocate for the job.

    stdout_path: str, os.PathLike
        File name, where to direct stdout.

    stderr_path: str, os.PathLike
        File name, where to direct stderr.

    args: str
        Command line arguments for the calling module's ``main()`` to
        parse.

    sbatch_cmds: sequence of str
        SBATCH commands, e.g. ``('--mem-per-cpu=8G',)``.

    batch_path: str, os.PathLike, optional
        File name where to save the batch script. If not provided, a
        temporary file will be used.

    multithreading: bool
        Whether to enable automatic OMP multithreading. Defaults to
        ``False`` because multithreading is found to be slower
        despite using more resources.
    """
    cogwheel_dir = pathlib.Path(__file__).parents[1].resolve()
    module = inspect.getmodule(inspect.stack()[1].frame).__name__

    sbatch_lines = """
        """.join(f'#SBATCH {cmd}' for cmd in sbatch_cmds)

    omp_line = ''
    if not multithreading:
        omp_line = 'export OMP_NUM_THREADS=1'

    batch_text = textwrap.dedent(
        f"""\
        #!/bin/bash
        #SBATCH --job-name={job_name}
        #SBATCH --output={stdout_path}
        #SBATCH --error={stderr_path}
        #SBATCH --open-mode=append
        #SBATCH --time={n_hours_limit:02}:00:00
        {sbatch_lines}

        eval "$(conda shell.bash hook)"
        conda activate {os.environ['CONDA_DEFAULT_ENV']}

        {omp_line}

        cd {cogwheel_dir}
        srun {sys.executable} -m {module} {args}
        """)

    if batch_path:
<<<<<<< HEAD
        getfile = lambda: open(batch_path, 'w+', encoding='utf-8')
    else:
        getfile = lambda: tempfile.NamedTemporaryFile('w+', encoding='utf-8')
=======
        getfile = functools.partial(open, batch_path)
    else:
        getfile = tempfile.NamedTemporaryFile
>>>>>>> de8bfe00

    with getfile('w+', encoding='utf-8') as batchfile:
        batchfile.write(batch_text)
        batchfile.seek(0)
        os.chmod(batchfile.name, 0o777)
        os.system(f'sbatch {os.path.abspath(batchfile.name)}')

    print(f'Submitted job {job_name!r}.')


def submit_lsf(job_name, n_hours_limit, stdout_path, stderr_path,
               args='', bsub_cmds=(), batch_path=None,
               multithreading=False):
    """
    Generic function to submit a job using IBM Spectrum LSF.
    This function is intended to be called from other modules rather
    than used interactively. The job will run the calling module as
    script.

    Parameters
    ----------
    job_name: str
        Name of LSF job.

    n_hours_limit: int
        Number of hours to allocate for the job.

    stdout_path: str, os.PathLike
        File name, where to direct stdout.

    stderr_path: str, os.PathLike
        File name, where to direct stderr.

    args: str
        Command line arguments for the calling module's ``main()`` to
        parse.

    bsub_cmds: sequence of str
        BSUB commands, e.g. ``('-M 8GB',)``

    batch_path: str, os.PathLike, optional
        File name where to save the batch script. If not provided, a
        temporary file will be used.

    multithreading: bool
        Whether to enable automatic OMP multithreading. Defaults to
        ``False`` because multithreading is found to be slower
        despite using more resources.
    """
    cogwheel_dir = pathlib.Path(__file__).parents[1].resolve()
    module = inspect.getmodule(inspect.stack()[1].frame).__name__

    bsub_lines = """
        """.join(f'#BSUB {cmd}' for cmd in bsub_cmds)

    omp_line = ''
    if not multithreading:
        omp_line = 'export OMP_NUM_THREADS=1'

    batch_text = textwrap.dedent(
        f"""\
        #!/bin/bash
        #BSUB -J {job_name}
        #BSUB -o {stdout_path}
        #BSUB -e {stderr_path}
        #BSUB -W {n_hours_limit:02}:00
        {bsub_lines}

        eval "$(conda shell.bash hook)"
        conda activate {os.environ['CONDA_DEFAULT_ENV']}

        {omp_line}

        cd {cogwheel_dir}
        {sys.executable} -m {module} {args}
        """)

    if batch_path:
<<<<<<< HEAD
        getfile = lambda: open(batch_path, 'w+', encoding='utf-8')
    else:
        getfile = lambda: tempfile.NamedTemporaryFile('w+', encoding='utf-8')
=======
        getfile = functools.partial(open, batch_path)
    else:
        getfile = tempfile.NamedTemporaryFile
>>>>>>> de8bfe00

    with getfile('w+', encoding='utf-8') as batchfile:
        batchfile.write(batch_text)
        batchfile.seek(0)
        os.chmod(batchfile.name, 0o777)
        os.system(f'bsub < {os.path.abspath(batchfile.name)}')

    print(f'Submitted job {job_name!r}.')


# ----------------------------------------------------------------------
# Directory I/O:

RUNDIR_PREFIX = 'run_'


def get_rundir(eventdir):
    """
    Return a `pathlib.Path` object with a new run directory, following a
    standardized naming scheme for output directories.
    Directory will be of the form '{eventdir}/{RUNDIR_PREFIX}{run_id}'.

    Parameters
    ----------
    eventdir: str, os.PathLike
        Path to a directory where to store parameter estimation data
        for a specific prior and event, e.g. output of ``get_eventdir``.
    """
    eventdir = pathlib.Path(eventdir)

    run_id = 0
    if eventdir.exists():
        old_rundirs = [path for path in eventdir.iterdir()
                       if path.is_dir() and path.match(f'{RUNDIR_PREFIX}*')]
        if old_rundirs:
            run_id = 1 + max(rundir_number(rundir) for rundir in old_rundirs)

    return eventdir/f'{RUNDIR_PREFIX}{run_id}'


def get_eventdir(parentdir, prior_name, eventname):
    """
    Return `pathlib.Path` object for a directory of the form
    {parentdir}/{prior_name}/{eventname}/
    This directory is intended to contain a `Posterior` instance,
    and multiple rundir directories with parameter estimation
    output for different sampler settings.
    I.e. the file structure is as follows:

        <parentdir>
        └── <priordir>
            └── <eventdir>
                ├── Posterior.json (optional)
                └── <rundir>
                    ├── Sampler.json
                    └── <sampler_output_files>
    """
    return get_priordir(parentdir, prior_name)/eventname


def get_priordir(parentdir, prior_name):
    """
    Return `pathlib.Path` object for a directory of the form
    {parentdir}/{prior_name}
    This directory is intended to contain multiple eventdir
    directories, one for each event.
    I.e. the file structure is as follows:

        <parentdir>
        └── <priordir>
            └── <eventdir>
                ├── Posterior.json (optional)
                └── <rundir>
                    ├── Sampler.json
                    └── <sampler_output_files>
    """
    return pathlib.Path(parentdir)/prior_name


def mkdirs(dirname, dir_permissions=DIR_PERMISSIONS):
    """
    Create directory and its parents if needed, ensuring the
    whole tree has the same permissions. Existing directories
    are left unchanged.

    Parameters
    ----------
    dirname: path of directory to make.
    dir_permissions: octal with permissions.
    """
    dirname = pathlib.Path(dirname)
    for path in list(dirname.parents)[::-1] + [dirname]:
        path.mkdir(mode=dir_permissions, exist_ok=True)


def rundir_number(rundir) -> int:
    """Return first strech of numbers in `rundir` as `int`."""
    return int(re.search(r'\d+', os.path.basename(rundir)).group())


def sorted_rundirs(rundirs):
    """
    Return `rundirs` sorted by number (i.e. 'run_2' before 'run_10').
    """
    return sorted(rundirs, key=rundir_number)


# ----------------------------------------------------------------------
# JSON I/O:

class_registry = {}


def read_json(json_path):
    """Return a class instance that was saved to json."""
    # Accept a directory that contains a single json file
    json_path = pathlib.Path(json_path)
    if json_path.is_dir():
        jsons = list(json_path.glob('*.json'))
        if not jsons:
            raise ValueError(f'{json_path} contains no json files.')
        if len(jsons) > 1:
            raise ValueError(
                f'{json_path} contains multiple json files {jsons}')

        json_path = jsons[0]

    with open(json_path, encoding='utf-8') as json_file:
        return json.load(json_file, cls=CogwheelDecoder,
                         dirname=json_path.parent)


class JSONMixin:
    """
    Provide JSON output to subclasses.
    Register subclasses in `class_registry`.

    Define a method `get_init_dict` which works for classes that store
    their init parameters as attributes with the same names. If this is
    not the case, the subclass should override `get_init_dict`.

    Define a method `reinstantiate` that allows to safely modify
    attributes defined at init.
    """
    def to_json(self, dirname, basename=None, *,
                dir_permissions=DIR_PERMISSIONS,
                file_permissions=FILE_PERMISSIONS, overwrite=False):
        """
        Write class instance to json file.
        It can then be loaded with `read_json`.
        """
        basename = basename or f'{self.__class__.__name__}.json'
        filepath = pathlib.Path(dirname)/basename

        if not overwrite and filepath.exists():
            raise FileExistsError(
                f'{filepath.name} exists. Pass `overwrite=True` to overwrite.')

        mkdirs(dirname, dir_permissions)

        with open(filepath, 'w', encoding='utf-8') as outfile:
            json.dump(self, outfile, cls=CogwheelEncoder, dirname=dirname,
                      file_permissions=file_permissions,
                      overwrite=overwrite, indent=2)
        filepath.chmod(file_permissions)

    def __init_subclass__(cls):
        """Register subclasses."""
        super().__init_subclass__()
        class_registry[cls.__name__] = cls

    def get_init_dict(self):
        """
        Return dictionary with keyword arguments to `__init__`.
        Only works if the class stores its init parameters as attributes
        with the same names. Otherwise, the subclass should override
        this method.
        """
        keys = list(inspect.signature(self.__init__).parameters)
        if any(not hasattr(self, key) for key in keys):
            raise KeyError(
                f'`{self.__class__.__name__}` must override `get_init_dict` '
                '(or store its init parameters with the same names).')
        return {key: getattr(self, key) for key in keys}

    def reinstantiate(self, **new_init_kwargs):
        """
        Return an new instance of the current instance's class, with an
        option to update `init_kwargs`. Values not passed will be taken
        from the current instance.
        """
        init_kwargs = self.get_init_dict()

        if not new_init_kwargs.keys() <= init_kwargs.keys():
            raise ValueError(
                f'`new_init_kwargs` must be from ({", ".join(init_kwargs)})')

        return self.__class__(**init_kwargs | new_init_kwargs)


class NumpyEncoder(json.JSONEncoder):
    """Encoder for numpy data types."""
    def default(self, o):
        if isinstance(o, (np.int_, np.intc, np.intp, np.int8,
                          np.int16, np.int32, np.int64, np.uint8,
                          np.uint16, np.uint32, np.uint64)):
            return int(o)

        if isinstance(o, (np.float_, np.float16, np.float32, np.float64)):
            return float(o)

        if isinstance(o, (np.complex_, np.complex64, np.complex128, complex)):
            return {'real': o.real, 'imag': o.imag}

        if isinstance(o, np.ndarray):
            return o.tolist()

        if isinstance(o, np.bool_):
            return bool(o)

        if isinstance(o, np.void):
            return None

        return super().default(o)


class CogwheelEncoder(NumpyEncoder):
    """
    Encoder for classes in the `cogwheel` package that subclass
    `JSONMixin`.
    """
    def __init__(self, dirname=None, file_permissions=FILE_PERMISSIONS,
                 overwrite=False, **kwargs):
        super().__init__(**kwargs)

        self.dirname = dirname
        self.file_permissions = file_permissions
        self.overwrite = overwrite

    @staticmethod
    def _get_module_name(obj):
        module = obj.__class__.__module__
        if module == '__main__' and (spec := inspect.getmodule(obj).__spec__):
            module = spec.name
        return module

    @staticmethod
    def _get_commit_hash():
        """
        Return current git commit hash, or raise ``FileNotFoundError``
        if git is not found.
        """
        cogwheel_dir = pathlib.Path(__file__).parents[1].resolve()
        return subprocess.check_output(
            ['git', 'rev-parse', 'HEAD'], cwd=cogwheel_dir
            ).decode('utf-8').strip()

    def default(self, o):
        """Encoding for registered cogwheel classes. """
        if o.__class__.__name__ not in class_registry:
            return super().default(o)

        dic = {'__cogwheel_class__': o.__class__.__name__,
               '__module__': self._get_module_name(o)}
        try:
            dic['commit_hash'] = self._get_commit_hash()
        except FileNotFoundError:
            pass

        if o.__class__.__name__ == 'EventData':
            filename = os.path.join(self.dirname, f'{o.eventname}.npz')
            o.to_npz(filename=filename, overwrite=self.overwrite,
                     permissions=self.file_permissions)
            return dic | {'filename': os.path.basename(filename)}

        return dic | {'init_kwargs': o.get_init_dict()}


class CogwheelDecoder(json.JSONDecoder):
    """
    Decoder for classes in the `cogwheel` package that subclass
    `JSONMixin`.
    """
    def __init__(self, dirname, **kwargs):
        self.dirname = dirname
        super().__init__(object_hook=self._object_hook, **kwargs)

    def _object_hook(self, obj):
        if isinstance(obj, dict) and '__cogwheel_class__' in obj:
            importlib.import_module(obj['__module__'])
            cls = class_registry[obj['__cogwheel_class__']]
            if cls.__name__ == 'EventData':
                return cls.from_npz(filename=os.path.join(self.dirname,
                                                          obj['filename']))
            return cls(**obj['init_kwargs'])
        return obj<|MERGE_RESOLUTION|>--- conflicted
+++ resolved
@@ -223,29 +223,6 @@
     return merged
 
 
-<<<<<<< HEAD
-def rm_suffix(string, suffix='.json', new_suffix=None):
-    """
-    Removes suffix from string if present, and appends a new suffix if
-    requested.
-
-    Parameters
-    ----------
-    string: Input string to modify.
-    suffix: Suffix to remove if present.
-    new_suffix: Suffix to add.
-    """
-    if string.endswith(suffix):
-        outstr = string[:-len(suffix)]
-    else:
-        outstr = string
-    if new_suffix is not None:
-        outstr += new_suffix
-    return outstr
-
-
-=======
->>>>>>> de8bfe00
 def update_dataframe(df1, df2):
     """
     Modify `df1` in-place by adding the columns from `df2`, where `df1`
@@ -386,15 +363,9 @@
         """)
 
     if batch_path:
-<<<<<<< HEAD
-        getfile = lambda: open(batch_path, 'w+', encoding='utf-8')
-    else:
-        getfile = lambda: tempfile.NamedTemporaryFile('w+', encoding='utf-8')
-=======
         getfile = functools.partial(open, batch_path)
     else:
         getfile = tempfile.NamedTemporaryFile
->>>>>>> de8bfe00
 
     with getfile('w+', encoding='utf-8') as batchfile:
         batchfile.write(batch_text)
@@ -473,15 +444,9 @@
         """)
 
     if batch_path:
-<<<<<<< HEAD
-        getfile = lambda: open(batch_path, 'w+', encoding='utf-8')
-    else:
-        getfile = lambda: tempfile.NamedTemporaryFile('w+', encoding='utf-8')
-=======
         getfile = functools.partial(open, batch_path)
     else:
         getfile = tempfile.NamedTemporaryFile
->>>>>>> de8bfe00
 
     with getfile('w+', encoding='utf-8') as batchfile:
         batchfile.write(batch_text)
