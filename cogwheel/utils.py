--- conflicted
+++ resolved
@@ -189,26 +189,16 @@
     def reinstantiate(self, **new_init_kwargs):
         """
         Return an new instance of the current instance's class, with an
-<<<<<<< HEAD
-        option to update (some of) its `init_kwargs`.
-=======
         option to update `init_kwargs`. Values not passed will be taken
         from the current instance.
->>>>>>> 38e01a1f
         """
         init_kwargs = self.get_init_dict()
 
         if not new_init_kwargs.keys() <= init_kwargs.keys():
-<<<<<<< HEAD
-            raise ValueError(f'`new_init_kwargs` must be from {list(init_kwargs)}')
-
-        return self.__class__(**(init_kwargs | new_init_kwargs))
-=======
             raise ValueError(
                 f'`new_init_kwargs` must be from ({", ".join(init_kwargs)})')
 
         return self.__class__(**init_kwargs | new_init_kwargs)
->>>>>>> 38e01a1f
 
 
 class NumpyEncoder(json.JSONEncoder):
