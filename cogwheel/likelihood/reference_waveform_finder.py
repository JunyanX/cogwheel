--- conflicted
+++ resolved
@@ -159,17 +159,6 @@
             lalsimulation_commands=waveform.FORCE_NNLO_ANGLES)
 
         if event_data.injection:
-<<<<<<< HEAD
-            par_dic_0 = event_data.injection['par_dic']
-            ref_wf_finder = cls(event_data, waveform_generator,
-                                par_dic_0, pn_phase_tol=pn_phase_tol,
-                                spline_degree=spline_degree,
-                                time_range=time_range,
-                                mchirp_range=mchirp_range)
-            print('Setting injected waveform as reference, lnL =',
-                  ref_wf_finder.lnlike_fft(par_dic_0))
-            return ref_wf_finder
-=======
             if (waveform.ZERO_INPLANE_SPINS.items()
                     < event_data.injection['par_dic'].items()):
                 # Injection has aligned spins, use it as reference
@@ -194,7 +183,6 @@
                 mchirp_guess = gw_utils.m1m2_to_mchirp(
                     event_data.injection['par_dic']['m1'],
                     event_data.injection['par_dic']['m2'])
->>>>>>> de8bfe00
 
         # Set initial parameter dictionary. Will get improved by
         # `find_bestfit_pars()`. Serves dual purpose as maximum
